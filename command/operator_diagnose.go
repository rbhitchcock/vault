package command

import (
<<<<<<< HEAD
	"context"
=======
	"fmt"
>>>>>>> a20b005e
	"strings"
	"sync"

	"github.com/hashicorp/consul/api"
	log "github.com/hashicorp/go-hclog"
	"github.com/hashicorp/vault/internalshared/listenerutil"
	"github.com/hashicorp/vault/internalshared/reloadutil"
	physconsul "github.com/hashicorp/vault/physical/consul"
	"github.com/hashicorp/vault/sdk/version"
	srconsul "github.com/hashicorp/vault/serviceregistration/consul"
	"github.com/hashicorp/vault/vault/diagnose"
	"github.com/mitchellh/cli"
	"github.com/posener/complete"
)

const OperatorDiagnoseEnableEnv = "VAULT_DIAGNOSE"

var (
	_ cli.Command             = (*OperatorDiagnoseCommand)(nil)
	_ cli.CommandAutocomplete = (*OperatorDiagnoseCommand)(nil)
)

type OperatorDiagnoseCommand struct {
	*BaseCommand

	flagDebug    bool
	flagSkips    []string
	flagConfigs  []string
	cleanupGuard sync.Once

	reloadFuncsLock *sync.RWMutex
	reloadFuncs     *map[string][]reloadutil.ReloadFunc
	startedCh       chan struct{} // for tests
	reloadedCh      chan struct{} // for tests
}

func (c *OperatorDiagnoseCommand) Synopsis() string {
	return "Troubleshoot problems starting Vault"
}

func (c *OperatorDiagnoseCommand) Help() string {
	helpText := `
Usage: vault operator diagnose 

  This command troubleshoots Vault startup issues, such as TLS configuration or
  auto-unseal. It should be run using the same environment variables and configuration
  files as the "vault server" command, so that startup problems can be accurately
  reproduced.

  Start diagnose with a configuration file:
    
     $ vault operator diagnose -config=/etc/vault/config.hcl

  Perform a diagnostic check while Vault is still running:

     $ vault operator diagnose -config=/etc/vault/config.hcl -skip=listener

` + c.Flags().Help()
	return strings.TrimSpace(helpText)
}

func (c *OperatorDiagnoseCommand) Flags() *FlagSets {
	set := NewFlagSets(c.UI)
	f := set.NewFlagSet("Command Options")

	f.StringSliceVar(&StringSliceVar{
		Name:   "config",
		Target: &c.flagConfigs,
		Completion: complete.PredictOr(
			complete.PredictFiles("*.hcl"),
			complete.PredictFiles("*.json"),
			complete.PredictDirs("*"),
		),
		Usage: "Path to a Vault configuration file or directory of configuration " +
			"files. This flag can be specified multiple times to load multiple " +
			"configurations. If the path is a directory, all files which end in " +
			".hcl or .json are loaded.",
	})

	f.StringSliceVar(&StringSliceVar{
		Name:   "skip",
		Target: &c.flagSkips,
		Usage:  "Skip the health checks named as arguments. May be 'listener', 'storage', or 'autounseal'.",
	})

	f.BoolVar(&BoolVar{
		Name:    "debug",
		Target:  &c.flagDebug,
		Default: false,
		Usage:   "Dump all information collected by Diagnose.",
	})
	return set
}

func (c *OperatorDiagnoseCommand) AutocompleteArgs() complete.Predictor {
	return complete.PredictNothing
}

func (c *OperatorDiagnoseCommand) AutocompleteFlags() complete.Flags {
	return c.Flags().Completions()
}

const (
	status_unknown = "[      ] "
	status_ok      = "\u001b[32m[  ok  ]\u001b[0m "
	status_failed  = "\u001b[31m[failed]\u001b[0m "
	status_warn    = "\u001b[33m[ warn ]\u001b[0m "
	same_line      = "\u001b[F"
)

func (c *OperatorDiagnoseCommand) Run(args []string) int {
	f := c.Flags()
	if err := f.Parse(args); err != nil {
		c.UI.Error(err.Error())
		return 1
	}
	return c.RunWithParsedFlags()
}

func (c *OperatorDiagnoseCommand) RunWithParsedFlags() int {

	if len(c.flagConfigs) == 0 {
		c.UI.Error("Must specify a configuration file using -config.")
		return 1
	}

	c.UI.Output(version.GetVersion().FullVersionNumber(true))
	ctx := context.Background()
	diagnose.Init()
	err := c.offlineDiagnostics(ctx)

	if err != nil {
		return 1
	}
	return 0
}

func (c *OperatorDiagnoseCommand) offlineDiagnostics(ctx context.Context) error {
	rloadFuncs := make(map[string][]reloadutil.ReloadFunc)
	server := &ServerCommand{
		// TODO: set up a different one?
		// In particular, a UI instance that won't output?
		BaseCommand: c.BaseCommand,

		// TODO: refactor to a common place?
		AuditBackends:        auditBackends,
		CredentialBackends:   credentialBackends,
		LogicalBackends:      logicalBackends,
		PhysicalBackends:     physicalBackends,
		ServiceRegistrations: serviceRegistrations,

		// TODO: other ServerCommand options?

		logger:          log.NewInterceptLogger(nil),
		allLoggers:      []log.Logger{},
		reloadFuncs:     &rloadFuncs,
		reloadFuncsLock: new(sync.RWMutex),
	}

<<<<<<< HEAD
	ctx, span := diagnose.StartSpan(ctx, "initialization")
	defer span.End()

	server.flagConfigs = c.flagConfigs
	config, err := server.parseConfig()
	if err != nil {
		return diagnose.SpotError(ctx, "parse-config", err)
	} else {
		diagnose.SpotOk(ctx, "parse-config", "")
=======
	phase := "Parse configuration"
	server.flagConfigs = c.flagConfigs
	config, err := server.parseConfig()
	if err != nil {
		c.outputErrorsAndWarnings(fmt.Sprintf("Error while reading configuration files: %s", err.Error()), phase, nil)
		return 1
>>>>>>> a20b005e
	}
	c.UI.Output(same_line + status_ok + phase)

	// Check Listener Information
	phase = "Check Listeners"
	// TODO: Run Diagnose checks on the actual net.Listeners
<<<<<<< HEAD

	diagnose.Test(ctx, "init-listeners", func(ctx context.Context) error {
		disableClustering := config.HAStorage.DisableClustering
		infoKeys := make([]string, 0, 10)
		info := make(map[string]string)
		status, lns, _, errMsg := server.InitListeners(config, disableClustering, &infoKeys, &info)
=======
	var warnings []string
	disableClustering := config.HAStorage.DisableClustering
	infoKeys := make([]string, 0, 10)
	info := make(map[string]string)
	status, lns, _, errMsg := server.InitListeners(config, disableClustering, &infoKeys, &info)

	if status != 0 {
		c.outputErrorsAndWarnings(fmt.Sprintf("Error parsing listener configuration. %s", errMsg.Error()), phase, nil)
		return 1
	}
>>>>>>> a20b005e

		if status != 0 {
			return errMsg
		}

<<<<<<< HEAD
		// Make sure we close all listeners from this point on
		listenerCloseFunc := func() {
			for _, ln := range lns {
				ln.Listener.Close()
			}
		}

		defer c.cleanupGuard.Do(listenerCloseFunc)

		sanitizedListeners := make([]listenerutil.Listener, 0, len(config.Listeners))
		for _, ln := range lns {
			if ln.Config.TLSDisable {
				diagnose.Warn(ctx, "TLS is disabled in a Listener config stanza.")
				continue
			}
			if ln.Config.TLSDisableClientCerts {
				diagnose.Warn(ctx, "TLS for a listener is turned on without requiring client certs.")
			}

			// Check ciphersuite and load ca/cert/key files
			// TODO: TLSConfig returns a reloadFunc and a TLSConfig. We can use this to
			// perform an active probe.
			_, _, err := listenerutil.TLSConfig(ln.Config, make(map[string]string), c.UI)
			if err != nil {
				return err
			}

			sanitizedListeners = append(sanitizedListeners, listenerutil.Listener{
				Listener: ln.Listener,
				Config:   ln.Config,
			})
		}
		return diagnose.ListenerChecks(sanitizedListeners)
	})

	return diagnose.Test(ctx, "storage", func(ctx context.Context) error {
		_, err = server.setupStorage(config)
		return err
	})
	return nil
=======
	defer c.cleanupGuard.Do(listenerCloseFunc)

	sanitizedListeners := make([]listenerutil.Listener, 0, len(config.Listeners))
	for _, ln := range lns {
		if ln.Config.TLSDisable {
			warnings = append(warnings, "WARNING! TLS is disabled in a Listener config stanza.")
			continue
		}
		if ln.Config.TLSDisableClientCerts {
			warnings = append(warnings, "WARNING! TLS for a listener is turned on without requiring client certs.")
		}

		// Check ciphersuite and load ca/cert/key files
		// TODO: TLSConfig returns a reloadFunc and a TLSConfig. We can use this to
		// perform an active probe.
		_, _, err := listenerutil.TLSConfig(ln.Config, make(map[string]string), c.UI)
		if err != nil {
			c.outputErrorsAndWarnings(fmt.Sprintf("Error creating TLS Configuration out of config file:  %s", err.Error()), phase, warnings)
			return 1
		}

		sanitizedListeners = append(sanitizedListeners, listenerutil.Listener{
			Listener: ln.Listener,
			Config:   ln.Config,
		})
	}
	err = diagnose.ListenerChecks(sanitizedListeners)
	if err != nil {
		c.outputErrorsAndWarnings(fmt.Sprintf("Diagnose caught configuration errors:  %s", err.Error()), phase, warnings)
		return 1
	}

	c.UI.Output(same_line + status_ok + phase)

	// Errors in these items could stop Vault from starting but are not yet covered:
	// TODO: logging configuration
	// TODO: SetupTelemetry
	// TODO: check for storage backend

	phase = "Access storage"
	warnings = nil

	_, err = server.setupStorage(config)
	if err != nil {
		c.outputErrorsAndWarnings(fmt.Sprintf(err.Error()), phase, warnings)
		return 1
	}

	if config.Storage != nil && config.Storage.Type == storageTypeConsul {
		err = physconsul.SetupSecureTLS(api.DefaultConfig(), config.Storage.Config, server.logger, true)
		if err != nil {
			c.outputErrorsAndWarnings(fmt.Sprintf(err.Error()), phase, warnings)
			return 1
		}
	}

	if config.HAStorage != nil && config.HAStorage.Type == storageTypeConsul {
		err = physconsul.SetupSecureTLS(api.DefaultConfig(), config.HAStorage.Config, server.logger, true)
		if err != nil {
			c.outputErrorsAndWarnings(fmt.Sprintf(err.Error()), phase, warnings)
			return 1
		}
	}

	c.UI.Output(same_line + status_ok + phase)

	// Initialize the Service Discovery, if there is one
	phase = "Service discovery"
	if config.ServiceRegistration != nil && config.ServiceRegistration.Type == "consul" {
		// SetupSecureTLS for service discovery uses the same cert and key to set up physical
		// storage. See the consul package in physical for details.
		err = srconsul.SetupSecureTLS(api.DefaultConfig(), config.ServiceRegistration.Config, server.logger, true)
		if err != nil {
			c.outputErrorsAndWarnings(fmt.Sprintf(err.Error()), phase, warnings)
			return 1
		}
	}
	c.UI.Output(same_line + status_ok + phase)

	return 0
}

func (c *OperatorDiagnoseCommand) outputErrorsAndWarnings(err, phase string, warnings []string) {

	c.UI.Output(same_line + status_failed + phase)

	if warnings != nil && len(warnings) > 0 {
		for _, warning := range warnings {
			c.UI.Warn(warning)
		}
	}
	c.UI.Error(err)
>>>>>>> a20b005e
}<|MERGE_RESOLUTION|>--- conflicted
+++ resolved
@@ -1,11 +1,7 @@
 package command
 
 import (
-<<<<<<< HEAD
 	"context"
-=======
-	"fmt"
->>>>>>> a20b005e
 	"strings"
 	"sync"
 
@@ -30,6 +26,7 @@
 
 type OperatorDiagnoseCommand struct {
 	*BaseCommand
+	diagnose *diagnose.Session
 
 	flagDebug    bool
 	flagSkips    []string
@@ -133,8 +130,7 @@
 	}
 
 	c.UI.Output(version.GetVersion().FullVersionNumber(true))
-	ctx := context.Background()
-	diagnose.Init()
+	ctx := diagnose.WithDiagnose(context.Background(), c.diagnose)
 	err := c.offlineDiagnostics(ctx)
 
 	if err != nil {
@@ -165,7 +161,6 @@
 		reloadFuncsLock: new(sync.RWMutex),
 	}
 
-<<<<<<< HEAD
 	ctx, span := diagnose.StartSpan(ctx, "initialization")
 	defer span.End()
 
@@ -175,45 +170,20 @@
 		return diagnose.SpotError(ctx, "parse-config", err)
 	} else {
 		diagnose.SpotOk(ctx, "parse-config", "")
-=======
-	phase := "Parse configuration"
-	server.flagConfigs = c.flagConfigs
-	config, err := server.parseConfig()
-	if err != nil {
-		c.outputErrorsAndWarnings(fmt.Sprintf("Error while reading configuration files: %s", err.Error()), phase, nil)
-		return 1
->>>>>>> a20b005e
-	}
-	c.UI.Output(same_line + status_ok + phase)
-
+	}
 	// Check Listener Information
-	phase = "Check Listeners"
 	// TODO: Run Diagnose checks on the actual net.Listeners
-<<<<<<< HEAD
-
-	diagnose.Test(ctx, "init-listeners", func(ctx context.Context) error {
+
+	if err := diagnose.Test(ctx, "init-listeners", func(ctx context.Context) error {
 		disableClustering := config.HAStorage.DisableClustering
 		infoKeys := make([]string, 0, 10)
 		info := make(map[string]string)
 		status, lns, _, errMsg := server.InitListeners(config, disableClustering, &infoKeys, &info)
-=======
-	var warnings []string
-	disableClustering := config.HAStorage.DisableClustering
-	infoKeys := make([]string, 0, 10)
-	info := make(map[string]string)
-	status, lns, _, errMsg := server.InitListeners(config, disableClustering, &infoKeys, &info)
-
-	if status != 0 {
-		c.outputErrorsAndWarnings(fmt.Sprintf("Error parsing listener configuration. %s", errMsg.Error()), phase, nil)
-		return 1
-	}
->>>>>>> a20b005e
 
 		if status != 0 {
 			return errMsg
 		}
 
-<<<<<<< HEAD
 		// Make sure we close all listeners from this point on
 		listenerCloseFunc := func() {
 			for _, ln := range lns {
@@ -247,105 +217,50 @@
 			})
 		}
 		return diagnose.ListenerChecks(sanitizedListeners)
-	})
-
-	return diagnose.Test(ctx, "storage", func(ctx context.Context) error {
-		_, err = server.setupStorage(config)
+	}); err != nil {
 		return err
-	})
-	return nil
-=======
-	defer c.cleanupGuard.Do(listenerCloseFunc)
-
-	sanitizedListeners := make([]listenerutil.Listener, 0, len(config.Listeners))
-	for _, ln := range lns {
-		if ln.Config.TLSDisable {
-			warnings = append(warnings, "WARNING! TLS is disabled in a Listener config stanza.")
-			continue
-		}
-		if ln.Config.TLSDisableClientCerts {
-			warnings = append(warnings, "WARNING! TLS for a listener is turned on without requiring client certs.")
-		}
-
-		// Check ciphersuite and load ca/cert/key files
-		// TODO: TLSConfig returns a reloadFunc and a TLSConfig. We can use this to
-		// perform an active probe.
-		_, _, err := listenerutil.TLSConfig(ln.Config, make(map[string]string), c.UI)
-		if err != nil {
-			c.outputErrorsAndWarnings(fmt.Sprintf("Error creating TLS Configuration out of config file:  %s", err.Error()), phase, warnings)
-			return 1
-		}
-
-		sanitizedListeners = append(sanitizedListeners, listenerutil.Listener{
-			Listener: ln.Listener,
-			Config:   ln.Config,
-		})
-	}
-	err = diagnose.ListenerChecks(sanitizedListeners)
-	if err != nil {
-		c.outputErrorsAndWarnings(fmt.Sprintf("Diagnose caught configuration errors:  %s", err.Error()), phase, warnings)
-		return 1
-	}
-
-	c.UI.Output(same_line + status_ok + phase)
+	}
 
 	// Errors in these items could stop Vault from starting but are not yet covered:
 	// TODO: logging configuration
 	// TODO: SetupTelemetry
 	// TODO: check for storage backend
 
-	phase = "Access storage"
-	warnings = nil
-
-	_, err = server.setupStorage(config)
-	if err != nil {
-		c.outputErrorsAndWarnings(fmt.Sprintf(err.Error()), phase, warnings)
-		return 1
-	}
-
-	if config.Storage != nil && config.Storage.Type == storageTypeConsul {
-		err = physconsul.SetupSecureTLS(api.DefaultConfig(), config.Storage.Config, server.logger, true)
+	if err := diagnose.Test(ctx, "storage", func(ctx context.Context) error {
+
+		_, err = server.setupStorage(config)
 		if err != nil {
-			c.outputErrorsAndWarnings(fmt.Sprintf(err.Error()), phase, warnings)
-			return 1
-		}
-	}
-
-	if config.HAStorage != nil && config.HAStorage.Type == storageTypeConsul {
-		err = physconsul.SetupSecureTLS(api.DefaultConfig(), config.HAStorage.Config, server.logger, true)
-		if err != nil {
-			c.outputErrorsAndWarnings(fmt.Sprintf(err.Error()), phase, warnings)
-			return 1
-		}
-	}
-
-	c.UI.Output(same_line + status_ok + phase)
-
-	// Initialize the Service Discovery, if there is one
-	phase = "Service discovery"
-	if config.ServiceRegistration != nil && config.ServiceRegistration.Type == "consul" {
-		// SetupSecureTLS for service discovery uses the same cert and key to set up physical
-		// storage. See the consul package in physical for details.
-		err = srconsul.SetupSecureTLS(api.DefaultConfig(), config.ServiceRegistration.Config, server.logger, true)
-		if err != nil {
-			c.outputErrorsAndWarnings(fmt.Sprintf(err.Error()), phase, warnings)
-			return 1
-		}
-	}
-	c.UI.Output(same_line + status_ok + phase)
-
-	return 0
-}
-
-func (c *OperatorDiagnoseCommand) outputErrorsAndWarnings(err, phase string, warnings []string) {
-
-	c.UI.Output(same_line + status_failed + phase)
-
-	if warnings != nil && len(warnings) > 0 {
-		for _, warning := range warnings {
-			c.UI.Warn(warning)
-		}
-	}
-	c.UI.Error(err)
->>>>>>> a20b005e
+			return err
+		}
+
+		if config.Storage != nil && config.Storage.Type == storageTypeConsul {
+			err = physconsul.SetupSecureTLS(api.DefaultConfig(), config.Storage.Config, server.logger, true)
+			if err != nil {
+				return err
+			}
+		}
+
+		if config.HAStorage != nil && config.HAStorage.Type == storageTypeConsul {
+			err = physconsul.SetupSecureTLS(api.DefaultConfig(), config.HAStorage.Config, server.logger, true)
+			if err != nil {
+				return err
+			}
+		}
+		return nil
+	}); err != nil {
+		return err
+	}
+
+	return diagnose.Test(ctx, "service-discovery", func(ctx context.Context) error {
+		// Initialize the Service Discovery, if there is one
+		if config.ServiceRegistration != nil && config.ServiceRegistration.Type == "consul" {
+			// SetupSecureTLS for service discovery uses the same cert and key to set up physical
+			// storage. See the consul package in physical for details.
+			err = srconsul.SetupSecureTLS(api.DefaultConfig(), config.ServiceRegistration.Config, server.logger, true)
+			if err != nil {
+				return err
+			}
+		}
+		return nil
+	})
 }